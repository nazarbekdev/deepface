import warnings
warnings.filterwarnings("ignore")

import os
#os.environ['TF_CPP_MIN_LOG_LEVEL'] = '2'
os.environ['TF_CPP_MIN_LOG_LEVEL'] = '3'

import time
from os import path
import numpy as np
import pandas as pd
from tqdm import tqdm
import pickle

<<<<<<< HEAD
from deepface.basemodels import VGGFace, OpenFace, Facenet, Facenet512, FbDeepFace, DeepID, DlibWrapper, ArcFace, \
	Boosting, sface_opencv_wrapper
=======
import fire

from deepface.basemodels import VGGFace, OpenFace, Facenet, Facenet512, FbDeepFace, DeepID, DlibWrapper, ArcFace, Boosting
>>>>>>> 21aa0379
from deepface.extendedmodels import Age, Gender, Race, Emotion
from deepface.commons import functions, realtime, distance as dst

import tensorflow as tf
tf_version = int(tf.__version__.split(".")[0])
if tf_version == 2:
	import logging
	tf.get_logger().setLevel(logging.ERROR)

def build_model(model_name):

	"""
	This function builds a deepface model
	Parameters:
		model_name (string): face recognition or facial attribute model
			VGG-Face, Facenet, OpenFace, DeepFace, DeepID for face recognition
			Age, Gender, Emotion, Race for facial attributes

	Returns:
		built deepface model
	"""

	global model_obj #singleton design pattern

	models = {
		'VGG-Face': VGGFace.loadModel,
		'OpenFace': OpenFace.loadModel,
		'Facenet': Facenet.loadModel,
		'Facenet512': Facenet512.loadModel,
		'DeepFace': FbDeepFace.loadModel,
		'DeepID': DeepID.loadModel,
		'Dlib': DlibWrapper.loadModel,
		'ArcFace': ArcFace.loadModel,
		'SFace': sface_opencv_wrapper.load_model,
		'Emotion': Emotion.loadModel,
		'Age': Age.loadModel,
		'Gender': Gender.loadModel,
		'Race': Race.loadModel
	}

	if not "model_obj" in globals():
		model_obj = {}

	if not model_name in model_obj.keys():
		model = models.get(model_name)
		if model:
			model = model()
			model_obj[model_name] = model
			#print(model_name," built")
		else:
			raise ValueError('Invalid model_name passed - {}'.format(model_name))

	return model_obj[model_name]

def verify(img1_path, img2_path = '', model_name = 'VGG-Face', distance_metric = 'cosine', model = None, enforce_detection = True, detector_backend = 'opencv', align = True, prog_bar = True, normalization = 'base'):

	"""
	This function verifies an image pair is same person or different persons.

	Parameters:
		img1_path, img2_path: exact image path, numpy array (BGR) or based64 encoded images could be passed. If you are going to call verify function for a list of image pairs, then you should pass an array instead of calling the function in for loops.

		e.g. img1_path = [
			['img1.jpg', 'img2.jpg'],
			['img2.jpg', 'img3.jpg']
		]

		model_name (string): VGG-Face, Facenet, OpenFace, DeepFace, DeepID, Dlib, ArcFace or Ensemble

		distance_metric (string): cosine, euclidean, euclidean_l2

		model: Built deepface model. A face recognition model is built every call of verify function. You can pass pre-built face recognition model optionally if you will call verify function several times.

			model = DeepFace.build_model('VGG-Face')

		enforce_detection (boolean): If any face could not be detected in an image, then verify function will return exception. Set this to False not to have this exception. This might be convenient for low resolution images.

		detector_backend (string): set face detector backend as retinaface, mtcnn, opencv, ssd or dlib

		prog_bar (boolean): enable/disable a progress bar

	Returns:
		Verify function returns a dictionary. If img1_path is a list of image pairs, then the function will return list of dictionary.

		{
			"verified": True
			, "distance": 0.2563
			, "max_threshold_to_verify": 0.40
			, "model": "VGG-Face"
			, "similarity_metric": "cosine"
		}

	"""

	tic = time.time()

	img_list, bulkProcess = functions.initialize_input(img1_path, img2_path)

	resp_objects = []

	#--------------------------------

	if model_name == 'Ensemble':
		model_names = ["VGG-Face", "Facenet", "OpenFace", "DeepFace"]
		metrics = ["cosine", "euclidean", "euclidean_l2"]
	else:
		model_names = []; metrics = []
		model_names.append(model_name)
		metrics.append(distance_metric)

	#--------------------------------

	if model == None:
		if model_name == 'Ensemble':
			models = Boosting.loadModel()
		else:
			model = build_model(model_name)
			models = {}
			models[model_name] = model
	else:
		if model_name == 'Ensemble':
			Boosting.validate_model(model)
			models = model.copy()
		else:
			models = {}
			models[model_name] = model

	#------------------------------

	disable_option = (False if len(img_list) > 1 else True) or not prog_bar

	pbar = tqdm(range(0,len(img_list)), desc='Verification', disable = disable_option)

	for index in pbar:

		instance = img_list[index]

		if type(instance) == list and len(instance) >= 2:
			img1_path = instance[0]; img2_path = instance[1]

			ensemble_features = []

			for i in  model_names:
				custom_model = models[i]

				#img_path, model_name = 'VGG-Face', model = None, enforce_detection = True, detector_backend = 'mtcnn'
				img1_representation = represent(img_path = img1_path
						, model_name = model_name, model = custom_model
						, enforce_detection = enforce_detection, detector_backend = detector_backend
						, align = align
						, normalization = normalization
						)

				img2_representation = represent(img_path = img2_path
						, model_name = model_name, model = custom_model
						, enforce_detection = enforce_detection, detector_backend = detector_backend
						, align = align
						, normalization = normalization
						)

				#----------------------
				#find distances between embeddings

				for j in metrics:

					if j == 'cosine':
						distance = dst.findCosineDistance(img1_representation, img2_representation)
					elif j == 'euclidean':
						distance = dst.findEuclideanDistance(img1_representation, img2_representation)
					elif j == 'euclidean_l2':
						distance = dst.findEuclideanDistance(dst.l2_normalize(img1_representation), dst.l2_normalize(img2_representation))
					else:
						raise ValueError("Invalid distance_metric passed - ", distance_metric)

					distance = np.float64(distance) #causes trobule for euclideans in api calls if this is not set (issue #175)
					#----------------------
					#decision

					if model_name != 'Ensemble':

						threshold = dst.findThreshold(i, j)

						if distance <= threshold:
							identified = True
						else:
							identified = False

						resp_obj = {
							"verified": identified
							, "distance": distance
							, "threshold": threshold
							, "model": model_name
							, "detector_backend": detector_backend
							, "similarity_metric": distance_metric
						}

						if bulkProcess == True:
							resp_objects.append(resp_obj)
						else:
							return resp_obj

					else: #Ensemble

						#this returns same with OpenFace - euclidean_l2
						if i == 'OpenFace' and j == 'euclidean':
							continue
						else:
							ensemble_features.append(distance)

			#----------------------

			if model_name == 'Ensemble':

				boosted_tree = Boosting.build_gbm()

				prediction = boosted_tree.predict(np.expand_dims(np.array(ensemble_features), axis=0))[0]

				verified = np.argmax(prediction) == 1
				score = prediction[np.argmax(prediction)]

				resp_obj = {
					"verified": verified
					, "score": score
					, "distance": ensemble_features
					, "model": ["VGG-Face", "Facenet", "OpenFace", "DeepFace"]
					, "similarity_metric": ["cosine", "euclidean", "euclidean_l2"]
				}

				if bulkProcess == True:
					resp_objects.append(resp_obj)
				else:
					return resp_obj

			#----------------------

		else:
			raise ValueError("Invalid arguments passed to verify function: ", instance)

	#-------------------------

	toc = time.time()

	if bulkProcess == True:

		resp_obj = {}

		for i in range(0, len(resp_objects)):
			resp_item = resp_objects[i]
			resp_obj["pair_%d" % (i+1)] = resp_item

		return resp_obj

def analyze(img_path, actions = ('emotion', 'age', 'gender', 'race') , models = None, enforce_detection = True, detector_backend = 'opencv', prog_bar = True):

	"""
	This function analyzes facial attributes including age, gender, emotion and race

	Parameters:
		img_path: exact image path, numpy array (BGR) or base64 encoded image could be passed. If you are going to analyze lots of images, then set this to list. e.g. img_path = ['img1.jpg', 'img2.jpg']

		actions (tuple): The default is ('age', 'gender', 'emotion', 'race'). You can drop some of those attributes.

		models: (Optional[dict]) facial attribute analysis models are built in every call of analyze function. You can pass pre-built models to speed the function up.

			models = {}
			models['age'] = DeepFace.build_model('Age')
			models['gender'] = DeepFace.build_model('Gender')
			models['emotion'] = DeepFace.build_model('Emotion')
			models['race'] = DeepFace.build_model('Race')

		enforce_detection (boolean): The function throws exception if a face could not be detected. Set this to True if you don't want to get exception. This might be convenient for low resolution images.

		detector_backend (string): set face detector backend as retinaface, mtcnn, opencv, ssd or dlib.

		prog_bar (boolean): enable/disable a progress bar
	Returns:
		The function returns a dictionary. If img_path is a list, then it will return list of dictionary.

		{
			"region": {'x': 230, 'y': 120, 'w': 36, 'h': 45},
			"age": 28.66,
			"gender": "woman",
			"dominant_emotion": "neutral",
			"emotion": {
				'sad': 37.65260875225067,
				'angry': 0.15512987738475204,
				'surprise': 0.0022171278033056296,
				'fear': 1.2489334680140018,
				'happy': 4.609785228967667,
				'disgust': 9.698561953541684e-07,
				'neutral': 56.33133053779602
			}
			"dominant_race": "white",
			"race": {
				'indian': 0.5480832420289516,
				'asian': 0.7830780930817127,
				'latino hispanic': 2.0677512511610985,
				'black': 0.06337375962175429,
				'middle eastern': 3.088453598320484,
				'white': 93.44925880432129
			}
		}

	"""

	actions = list(actions)
	if not models:
		models = {}

	img_paths, bulkProcess = functions.initialize_input(img_path)

	#---------------------------------

	built_models = list(models.keys())

	#---------------------------------

	#pre-trained models passed but it doesn't exist in actions
	if len(built_models) > 0:
		if 'emotion' in built_models and 'emotion' not in actions:
			actions.append('emotion')

		if 'age' in built_models and 'age' not in actions:
			actions.append('age')

		if 'gender' in built_models and 'gender' not in actions:
			actions.append('gender')

		if 'race' in built_models and 'race' not in actions:
			actions.append('race')

	#---------------------------------

	if 'emotion' in actions and 'emotion' not in built_models:
		models['emotion'] = build_model('Emotion')

	if 'age' in actions and 'age' not in built_models:
		models['age'] = build_model('Age')

	if 'gender' in actions and 'gender' not in built_models:
		models['gender'] = build_model('Gender')

	if 'race' in actions and 'race' not in built_models:
		models['race'] = build_model('Race')

	#---------------------------------

	resp_objects = []

	disable_option = (False if len(img_paths) > 1 else True) or not prog_bar

	global_pbar = tqdm(range(0,len(img_paths)), desc='Analyzing', disable = disable_option)

	for j in global_pbar:
		img_path = img_paths[j]

		resp_obj = {}

		disable_option = (False if len(actions) > 1 else True) or not prog_bar

		pbar = tqdm(range(0, len(actions)), desc='Finding actions', disable = disable_option)

		img_224 = None # Set to prevent re-detection

		region = [] # x, y, w, h of the detected face region
		region_labels = ['x', 'y', 'w', 'h']

		is_region_set = False

		#facial attribute analysis
		for index in pbar:
			action = actions[index]
			pbar.set_description("Action: %s" % (action))

			if action == 'emotion':
				emotion_labels = ['angry', 'disgust', 'fear', 'happy', 'sad', 'surprise', 'neutral']
				img, region = functions.preprocess_face(img = img_path, target_size = (48, 48), grayscale = True, enforce_detection = enforce_detection, detector_backend = detector_backend, return_region = True)

				emotion_predictions = models['emotion'].predict(img)[0,:]

				sum_of_predictions = emotion_predictions.sum()

				resp_obj["emotion"] = {}

				for i in range(0, len(emotion_labels)):
					emotion_label = emotion_labels[i]
					emotion_prediction = 100 * emotion_predictions[i] / sum_of_predictions
					resp_obj["emotion"][emotion_label] = emotion_prediction

				resp_obj["dominant_emotion"] = emotion_labels[np.argmax(emotion_predictions)]

			elif action == 'age':
				if img_224 is None:
					img_224, region = functions.preprocess_face(img = img_path, target_size = (224, 224), grayscale = False, enforce_detection = enforce_detection, detector_backend = detector_backend, return_region = True)

				age_predictions = models['age'].predict(img_224)[0,:]
				apparent_age = Age.findApparentAge(age_predictions)

				resp_obj["age"] = int(apparent_age) #int cast is for the exception - object of type 'float32' is not JSON serializable

			elif action == 'gender':
				if img_224 is None:
					img_224, region = functions.preprocess_face(img = img_path, target_size = (224, 224), grayscale = False, enforce_detection = enforce_detection, detector_backend = detector_backend, return_region = True)

				gender_prediction = models['gender'].predict(img_224)[0,:]

				if np.argmax(gender_prediction) == 0:
					gender = "Woman"
				elif np.argmax(gender_prediction) == 1:
					gender = "Man"

				resp_obj["gender"] = gender

			elif action == 'race':
				if img_224 is None:
					img_224, region = functions.preprocess_face(img = img_path, target_size = (224, 224), grayscale = False, enforce_detection = enforce_detection, detector_backend = detector_backend, return_region = True) #just emotion model expects grayscale images
				race_predictions = models['race'].predict(img_224)[0,:]
				race_labels = ['asian', 'indian', 'black', 'white', 'middle eastern', 'latino hispanic']

				sum_of_predictions = race_predictions.sum()

				resp_obj["race"] = {}
				for i in range(0, len(race_labels)):
					race_label = race_labels[i]
					race_prediction = 100 * race_predictions[i] / sum_of_predictions
					resp_obj["race"][race_label] = race_prediction

				resp_obj["dominant_race"] = race_labels[np.argmax(race_predictions)]

			#-----------------------------

			if is_region_set != True:
				resp_obj["region"] = {}
				is_region_set = True
				for i, parameter in enumerate(region_labels):
					resp_obj["region"][parameter] = int(region[i]) #int cast is for the exception - object of type 'float32' is not JSON serializable

		#---------------------------------

		if bulkProcess == True:
			resp_objects.append(resp_obj)
		else:
			return resp_obj

	if bulkProcess == True:

		resp_obj = {}

		for i in range(0, len(resp_objects)):
			resp_item = resp_objects[i]
			resp_obj["instance_%d" % (i+1)] = resp_item

		return resp_obj

def find(img_path, db_path, model_name ='VGG-Face', distance_metric = 'cosine', model = None, enforce_detection = True, detector_backend = 'opencv', align = True, prog_bar = True, normalization = 'base', silent=False):

	"""
	This function applies verification several times and find an identity in a database

	Parameters:
		img_path: exact image path, numpy array (BGR) or based64 encoded image. If you are going to find several identities, then you should pass img_path as array instead of calling find function in a for loop. e.g. img_path = ["img1.jpg", "img2.jpg"]

		db_path (string): You should store some .jpg files in a folder and pass the exact folder path to this.

		model_name (string): VGG-Face, Facenet, OpenFace, DeepFace, DeepID, Dlib or Ensemble

		distance_metric (string): cosine, euclidean, euclidean_l2

		model: built deepface model. A face recognition models are built in every call of find function. You can pass pre-built models to speed the function up.

			model = DeepFace.build_model('VGG-Face')

		enforce_detection (boolean): The function throws exception if a face could not be detected. Set this to True if you don't want to get exception. This might be convenient for low resolution images.

		detector_backend (string): set face detector backend as retinaface, mtcnn, opencv, ssd or dlib

		prog_bar (boolean): enable/disable a progress bar

	Returns:
		This function returns pandas data frame. If a list of images is passed to img_path, then it will return list of pandas data frame.
	"""

	tic = time.time()

	img_paths, bulkProcess = functions.initialize_input(img_path)

	#-------------------------------

	if os.path.isdir(db_path) == True:

		if model == None:

			if model_name == 'Ensemble':
				if not silent: print("Ensemble learning enabled")
				models = Boosting.loadModel()

			else: #model is not ensemble
				model = build_model(model_name)
				models = {}
				models[model_name] = model

		else: #model != None
			if not silent: print("Already built model is passed")

			if model_name == 'Ensemble':
				Boosting.validate_model(model)
				models = model.copy()
			else:
				models = {}
				models[model_name] = model

		#---------------------------------------

		if model_name == 'Ensemble':
			model_names = ['VGG-Face', 'Facenet', 'OpenFace', 'DeepFace']
			metric_names = ['cosine', 'euclidean', 'euclidean_l2']
		elif model_name != 'Ensemble':
			model_names = []; metric_names = []
			model_names.append(model_name)
			metric_names.append(distance_metric)

		#---------------------------------------

		file_name = "representations_%s.pkl" % (model_name)
		file_name = file_name.replace("-", "_").lower()

		if path.exists(db_path+"/"+file_name):

			if not silent: print("WARNING: Representations for images in ",db_path," folder were previously stored in ", file_name, ". If you added new instances after this file creation, then please delete this file and call find function again. It will create it again.")

			f = open(db_path+'/'+file_name, 'rb')
			representations = pickle.load(f)

			if not silent: print("There are ", len(representations)," representations found in ",file_name)

		else: #create representation.pkl from scratch
			employees = []

			for r, d, f in os.walk(db_path): # r=root, d=directories, f = files
				for file in f:
					if ('.jpg' in file.lower()) or ('.png' in file.lower()):
						exact_path = r + "/" + file
						employees.append(exact_path)

			if len(employees) == 0:
				raise ValueError("There is no image in ", db_path," folder! Validate .jpg or .png files exist in this path.")

			#------------------------
			#find representations for db images

			representations = []

			pbar = tqdm(range(0,len(employees)), desc='Finding representations', disable = prog_bar)

			#for employee in employees:
			for index in pbar:
				employee = employees[index]

				instance = []
				instance.append(employee)

				for j in model_names:
					custom_model = models[j]

					representation = represent(img_path = employee
						, model_name = model_name, model = custom_model
						, enforce_detection = enforce_detection, detector_backend = detector_backend
						, align = align
						, normalization = normalization
						)

					instance.append(representation)

				#-------------------------------

				representations.append(instance)

			f = open(db_path+'/'+file_name, "wb")
			pickle.dump(representations, f)
			f.close()

			if not silent: print("Representations stored in ",db_path,"/",file_name," file. Please delete this file when you add new identities in your database.")

		#----------------------------
		#now, we got representations for facial database

		if model_name != 'Ensemble':
			df = pd.DataFrame(representations, columns = ["identity", "%s_representation" % (model_name)])
		else: #ensemble learning

			columns = ['identity']
			[columns.append('%s_representation' % i) for i in model_names]

			df = pd.DataFrame(representations, columns = columns)

		df_base = df.copy() #df will be filtered in each img. we will restore it for the next item.

		resp_obj = []

		global_pbar = tqdm(range(0, len(img_paths)), desc='Analyzing', disable = prog_bar)
		for j in global_pbar:
			img_path = img_paths[j]

			#find representation for passed image

			for j in model_names:
				custom_model = models[j]

				target_representation = represent(img_path = img_path
					, model_name = model_name, model = custom_model
					, enforce_detection = enforce_detection, detector_backend = detector_backend
					, align = align
					, normalization = normalization
					)

				for k in metric_names:
					distances = []
					for index, instance in df.iterrows():
						source_representation = instance["%s_representation" % (j)]

						if k == 'cosine':
							distance = dst.findCosineDistance(source_representation, target_representation)
						elif k == 'euclidean':
							distance = dst.findEuclideanDistance(source_representation, target_representation)
						elif k == 'euclidean_l2':
							distance = dst.findEuclideanDistance(dst.l2_normalize(source_representation), dst.l2_normalize(target_representation))

						distances.append(distance)

					#---------------------------

					if model_name == 'Ensemble' and j == 'OpenFace' and k == 'euclidean':
						continue
					else:
						df["%s_%s" % (j, k)] = distances

						if model_name != 'Ensemble':
							threshold = dst.findThreshold(j, k)
							df = df.drop(columns = ["%s_representation" % (j)])
							df = df[df["%s_%s" % (j, k)] <= threshold]

							df = df.sort_values(by = ["%s_%s" % (j, k)], ascending=True).reset_index(drop=True)

							resp_obj.append(df)
							df = df_base.copy() #restore df for the next iteration

			#----------------------------------

			if model_name == 'Ensemble':

				feature_names = []
				for j in model_names:
					for k in metric_names:
						if model_name == 'Ensemble' and j == 'OpenFace' and k == 'euclidean':
							continue
						else:
							feature = '%s_%s' % (j, k)
							feature_names.append(feature)

				#print(df.head())

				x = df[feature_names].values

				#--------------------------------------

				boosted_tree = Boosting.build_gbm()

				y = boosted_tree.predict(x)

				verified_labels = []; scores = []
				for i in y:
					verified = np.argmax(i) == 1
					score = i[np.argmax(i)]

					verified_labels.append(verified)
					scores.append(score)

				df['verified'] = verified_labels
				df['score'] = scores

				df = df[df.verified == True]
				#df = df[df.score > 0.99] #confidence score
				df = df.sort_values(by = ["score"], ascending=False).reset_index(drop=True)
				df = df[['identity', 'verified', 'score']]

				resp_obj.append(df)
				df = df_base.copy() #restore df for the next iteration

			#----------------------------------

		toc = time.time()

		if not silent: print("find function lasts ",toc-tic," seconds")

		if len(resp_obj) == 1:
			return resp_obj[0]

		return resp_obj

	else:
		raise ValueError("Passed db_path does not exist!")

	return None

def represent(img_path, model_name = 'VGG-Face', model = None, enforce_detection = True, detector_backend = 'opencv', align = True, normalization = 'base'):

	"""
	This function represents facial images as vectors.

	Parameters:
		img_path: exact image path, numpy array (BGR) or based64 encoded images could be passed.

		model_name (string): VGG-Face, Facenet, OpenFace, DeepFace, DeepID, Dlib, ArcFace.

		model: Built deepface model. A face recognition model is built every call of verify function. You can pass pre-built face recognition model optionally if you will call verify function several times. Consider to pass model if you are going to call represent function in a for loop.

			model = DeepFace.build_model('VGG-Face')

		enforce_detection (boolean): If any face could not be detected in an image, then verify function will return exception. Set this to False not to have this exception. This might be convenient for low resolution images.

		detector_backend (string): set face detector backend as retinaface, mtcnn, opencv, ssd or dlib

		normalization (string): normalize the input image before feeding to model

	Returns:
		Represent function returns a multidimensional vector. The number of dimensions is changing based on the reference model. E.g. FaceNet returns 128 dimensional vector; VGG-Face returns 2622 dimensional vector.
	"""

	if model is None:
		model = build_model(model_name)

	#---------------------------------

	#decide input shape
	input_shape_x, input_shape_y = functions.find_input_shape(model)

	#detect and align
	img = functions.preprocess_face(img = img_path
		, target_size=(input_shape_y, input_shape_x)
		, enforce_detection = enforce_detection
		, detector_backend = detector_backend
		, align = align)

	#---------------------------------
	#custom normalization

	img = functions.normalize_input(img = img, normalization = normalization)

	#---------------------------------

	#represent
	embedding = model.predict(img)[0].tolist()

	return embedding

def stream(db_path = '', model_name ='VGG-Face', detector_backend = 'opencv', distance_metric = 'cosine', enable_face_analysis = True, source = 0, time_threshold = 5, frame_threshold = 5):

	"""
	This function applies real time face recognition and facial attribute analysis

	Parameters:
		db_path (string): facial database path. You should store some .jpg files in this folder.

		model_name (string): VGG-Face, Facenet, OpenFace, DeepFace, DeepID, Dlib or Ensemble

		detector_backend (string): opencv, ssd, mtcnn, dlib, retinaface

		distance_metric (string): cosine, euclidean, euclidean_l2

		enable_facial_analysis (boolean): Set this to False to just run face recognition

		source: Set this to 0 for access web cam. Otherwise, pass exact video path.

		time_threshold (int): how many second analyzed image will be displayed

		frame_threshold (int): how many frames required to focus on face

	"""

	if time_threshold < 1:
		raise ValueError("time_threshold must be greater than the value 1 but you passed "+str(time_threshold))

	if frame_threshold < 1:
		raise ValueError("frame_threshold must be greater than the value 1 but you passed "+str(frame_threshold))

	realtime.analysis(db_path, model_name, detector_backend, distance_metric, enable_face_analysis
						, source = source, time_threshold = time_threshold, frame_threshold = frame_threshold)

def detectFace(img_path, target_size = (224, 224), detector_backend = 'opencv', enforce_detection = True, align = True):

	"""
	This function applies pre-processing stages of a face recognition pipeline including detection and alignment

	Parameters:
		img_path: exact image path, numpy array (BGR) or base64 encoded image

		detector_backend (string): face detection backends are retinaface, mtcnn, opencv, ssd or dlib

	Returns:
		deteced and aligned face in numpy format
	"""

	img = functions.preprocess_face(img = img_path, target_size = target_size, detector_backend = detector_backend
		, enforce_detection = enforce_detection, align = align)[0] #preprocess_face returns (1, 224, 224, 3)
	return img[:, :, ::-1] #bgr to rgb

#---------------------------
#main

functions.initialize_folder()

def cli():
	fire.Fire()<|MERGE_RESOLUTION|>--- conflicted
+++ resolved
@@ -11,15 +11,9 @@
 import pandas as pd
 from tqdm import tqdm
 import pickle
-
-<<<<<<< HEAD
-from deepface.basemodels import VGGFace, OpenFace, Facenet, Facenet512, FbDeepFace, DeepID, DlibWrapper, ArcFace, \
-	Boosting, sface_opencv_wrapper
-=======
 import fire
 
-from deepface.basemodels import VGGFace, OpenFace, Facenet, Facenet512, FbDeepFace, DeepID, DlibWrapper, ArcFace, Boosting
->>>>>>> 21aa0379
+from deepface.basemodels import VGGFace, OpenFace, Facenet, Facenet512, FbDeepFace, DeepID, DlibWrapper, ArcFace, Boosting, sface_opencv_wrapper
 from deepface.extendedmodels import Age, Gender, Race, Emotion
 from deepface.commons import functions, realtime, distance as dst
 
