--- conflicted
+++ resolved
@@ -1,13 +1,7 @@
 # stdlib dependencies
-<<<<<<< HEAD
-from typing import List, Union
-
-=======
 
 from typing import List, Union
 
-
->>>>>>> 9c079e94
 # 3rd party dependencies
 import numpy as np
 
@@ -87,8 +81,7 @@
         if is_single:
             return apparent_ages[0]
         return apparent_ages
-<<<<<<< HEAD
-=======
+
 
     def predicts(self, imgs: List[np.ndarray]) -> np.ndarray:
         """
@@ -112,7 +105,7 @@
             [find_apparent_age(age_prediction) for age_prediction in age_predictions]
         )
         return apparent_ages
->>>>>>> 9c079e94
+
 
 
 def load_model(
